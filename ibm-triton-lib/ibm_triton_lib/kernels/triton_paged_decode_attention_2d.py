--- conflicted
+++ resolved
@@ -122,11 +122,8 @@
     query_offset = (
         cur_batch_in_all_start_index * query_stride_0 + query_head_idx * query_stride_1
     )
-<<<<<<< HEAD
-=======
 
     dim_mask = tl.where(tl.arange(0, HEAD_SIZE_PADDED) < HEAD_SIZE, 1, 0).to(tl.int1)
->>>>>>> 40b2fa56
 
     # Q : (HEAD_SIZE,)
     Q = tl.load(
