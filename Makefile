--- conflicted
+++ resolved
@@ -26,7 +26,6 @@
 rocm-vllm-all.tar: .git/modules/rocm_vllm/index
 	cd rocm_vllm; ls -A | xargs tar --mtime='1970-01-01' -cf ../rocm-vllm-all.tar
 
-# rocm: Dockerfile.rocm vllm-all.tar all-git.tar
 rocm: Dockerfile.rocm rocm-vllm-all.tar all-git.tar
 	docker build --progress=plain --build-arg MAX_JOBS=$(MAX_JOBS) --build-arg VLLM_SOURCE=submodule . -t ${TAG} -f Dockerfile.rocm
 	@echo "Built docker image with tag: ${TAG}"
@@ -37,11 +36,7 @@
 	@echo "Built docker image with tag: ${TAG}"
 
 clean:
-<<<<<<< HEAD
-	rm -f vllm-all.tar all-git.tar rocm-vllm-all.tar
-=======
-	rm -f vllm-all.tar all-git.tar ShareGPT_V3_unfiltered_cleaned_split.json
->>>>>>> f5e9fd5e
+	rm -f vllm-all.tar all-git.tar rocm-vllm-all.tar ShareGPT_V3_unfiltered_cleaned_split.json
 
 ifndef CI_ENABLED
 format:
