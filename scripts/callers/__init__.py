--- conflicted
+++ resolved
@@ -32,16 +32,12 @@
 from .triton_3d import Triton3dAttentionDecodeCaller, Triton3dAttentionPrefillCaller
 from .baseline_triton import BaselineTritonCaller, BaselineTritonPrefixPrefillCaller
 from .triton_fp8 import TritonFp8Caller
-<<<<<<< HEAD
 try:
     from .flashinfer import FlashInferCaller
 except ModuleNotFoundError:
     # print("[benchmark callers] flashinfer not present, skipping..")
     pass
-=======
-from .flashinfer import FlashInferCaller
 from .fused_triton import (
     FusedTritonChunkedPrefixPrefill25dCaller,
     FusedTritonDecodeOnlyCaller,
-)
->>>>>>> f5e9fd5e
+)