#  /*******************************************************************************
#   * Copyright 2025 IBM Corporation
#   *
#   * Licensed under the Apache License, Version 2.0 (the "License");
#   * you may not use this file except in compliance with the License.
#   * You may obtain a copy of the License at
#   *
#   *     http://www.apache.org/licenses/LICENSE-2.0
#   *
#   * Unless required by applicable law or agreed to in writing, software
#   * distributed under the License is distributed on an "AS IS" BASIS,
#   * WITHOUT WARRANTIES OR CONDITIONS OF ANY KIND, either express or implied.
#   * See the License for the specific language governing permissions and
#   * limitations under the License.
#  *******************************************************************************/
#


import sys
import os
from typing import List, Optional, Tuple, Union

import pytest
import torch
import triton
import pandas as pd
import numpy as np
import math
import random
from datetime import datetime
from enum import Enum
import itertools
import triton.profiler as proton

from vllm_utils import (
    create_kv_caches_with_random,
    ref_single_query_cached_kv_attention,
    ref_multi_query_kv_attention,
    ref_prefix_prefill,
    ref_reshape_and_cache_flash,
    ref_reshape_and_cache,
)
from torch_utils import get_gpu_label, end2end_bench
from ibm_triton_lib.utils.triton_utils import get_runtime_label
from roofline.proton_viewer import parse

STORE_TEST_RESULT_PATH = os.environ.get("STORE_TEST_RESULT_PATH", None)
MY_IUT = [
    e for e in os.environ.get("MY_IUT", "").split(",") if len(e) > 0
]  # my implementations under test (IUT)
MY_MAX_VALUES = [
    e for e in os.environ.get("MY_MAX_VALUES", "").split(",") if len(e) > 0
]
MY_METHODS = [e for e in os.environ.get("MY_METHODS", "").split(",") if len(e) > 0]


class Implementation(Enum):
    VLLM_CUDA_V1 = 0
    VLLM_CUDA_V2 = 1
    TRITON_2D = 2
    BASELINE_TRITON = 3
    XFORMERS = 4
    FLASH_ATTN = 5
    FLASHINFER = 6
    TRITON_FP8 = 7
    TRITON_3D = 8
    TRITON_FUSED = 9
<<<<<<< HEAD
    PYTORCH_NATIVE = 10
=======
    UNF_TRITON_3D = 10
    UNF_TRITON_2D = 11
    UNF_TRITON_AUTO = 12
>>>>>>> 37e650c3


class BenchmarkMode(Enum):
    CUDA_EVENTS = 0
    END2END = 1
    CUDA_GRAPHS = 2
    TORCH_COMPILE = 3


# DTYPES = [torch.half, torch.bfloat16, torch.float]
DTYPES = [torch.float16]
SEEDS = [0]

BATCH_SIZES = [1, 2, 4, 8, 16, 32, 64, 128]
# BATCH_SIZES = [128]
# BATCH_SIZES = [64]
# BATCH_SIZES = [4]
# BATCH_SIZES = [1, 2, 4, 8, 16, 32, 64, 128, 256]
# BATCH_SIZES = [1, 2, 3, 4, 5, 7, 8, 12, 16, 32, 64, 128]

# order:  num_query_heads, num_kv_heads
# NUM_HEADS = [(32, 32), (32, 8)]
NUM_HEADS = [(32, 8)]
# NUM_HEADS = [(32, 32)]

SEQUENCE_LENGTHS = [16, 32, 64, 128, 512, 1024, 2048, 4096]
# SEQUENCE_LENGTHS = [8]
# SEQUENCE_LENGTHS= [128]
# SEQUENCE_LENGTHS = [16, 17]
# SEQUENCE_LENGTHS = [2048]
# SEQUENCE_LENGTHS = [4096]
# SEQUENCE_LENGTHS = [4321]
# SEQUENCE_LENGTHS = [16, 128, 512, 1024, 2048, 4096]
# SEQUENCE_LENGTHS = [24, 128, 512, 1024, 2048, 4096]

# CONTEXT_LENGTHS = [16, 128, 512, 1024, 2048, 4096]
# QUERY_LENGTHS = [1, 16, 128, 512, 1024, 2048, 4096]
# QUERY_LENGTHS = [1, 1024]
# PREFIX_PREFILL_SHARE_OF_DECODE = [0.5]
# PREFIX_PREFILL_SHARE_OF_DECODE = [1.0]
# PREFIX_PREFILL_SHARE_OF_DECODE = [0.0]
PREFIX_PREFILL_SHARE_OF_DECODE = [1.0, 0.3]
# PREFIX_PREFILL_SHARE_OF_DECODE = [0.8]
# PREFIX_PREFILL_SHARE_OF_DECODE = [0.0, 0.5, 1.0]
PREFIX_PREFILL_SHARE_OF_PARTIAL_PREFILL = [0.0, 0.5]
# PREFIX_PREFILL_SHARE_OF_PARTIAL_PREFILL = [0.5]
# PREFIX_PREFILL_SHARE_OF_PARTIAL_PREFILL = [0.0]

# HEAD_SIZES_FLASH = [32, 64, 128]  # only powers of 2!
HEAD_SIZES = [128]  # only powers of 2! for llama2 & 3
# head_size * head_numbers = hidden_size

# BLOCK_SIZES = [8, 16, 32]
BLOCK_SIZES = [16]
# if torch.version.hip:
#     BLOCK_SIZES = [16, 128]
# NUM_BLOCKS = [8, 16, 32]
NUM_BLOCKS = [4321]  # "arbitrary values for testing..."

# options most likely not used...but keep for now?
CAUSAL_FLASH = [True]  # vLLM only needs causal=True

PROMPT_PATTERNS = []
# PROMPT_PATTERNS.append([1.0])
# PROMPT_PATTERNS.append([1.0, 0.4, 0.5, 1.0, 0.2])
PROMPT_PATTERNS.append([0.1, 0.4, 0.5, 1.0, 0.2])

impl_translate = {i.name: i.value for i in Implementation}
method_translate = {i.name: i.value for i in BenchmarkMode}

IMPLEMENTATION_UT = [
    Implementation.TRITON_2D,
    Implementation.TRITON_3D,
    Implementation.BASELINE_TRITON,
    Implementation.VLLM_CUDA_V1,
    Implementation.VLLM_CUDA_V2,
    # Implementation.XFORMERS,
    Implementation.FLASH_ATTN,
    # Implementation.TRITON_FP8,
    # Implementation.FLASHINFER,
    Implementation.UNF_TRITON_3D,
    Implementation.UNF_TRITON_2D,
    Implementation.UNF_TRITON_AUTO,
]
# MAX_VALUES = [0.01, 0.1, 1.0]
MAX_VALUES = [1.0]
BENCHMARK_MODES = [BenchmarkMode.CUDA_EVENTS, BenchmarkMode.CUDA_GRAPHS]

if os.getenv("NGL_FULL_TEST", "0") == "1":
    # IMPLEMENTATION_UT = [
    #     Implementation.VLLM_CUDA_V1,
    #     Implementation.ZRL_TRITON,
    #     Implementation.ZRL_TRITON_3D,
    # ]
    BENCHMARK_MODES = [
        BenchmarkMode.CUDA_EVENTS,
        BenchmarkMode.END2END,
        BenchmarkMode.CUDA_GRAPHS,
    ]
    # SEQUENCE_LENGTHS = [32, 64, 128, 256, 512, 1024, 2048, 4096, 8192]
    SEQUENCE_LENGTHS = [32, 64, 128, 256, 512, 1024, 2048, 4096, 8192]
    # BATCH_SIZES = [1, 2, 4, 8, 16, 32, 64, 128, 256]
    BATCH_SIZES = [1, 2, 4, 8, 16, 32, 64, 128]
elif os.getenv("NGL_FULL_TEST", "0") == "2":
    # IMPLEMENTATION_UT = [
    #     Implementation.VLLM_CUDA_V1,
    #     Implementation.ZRL_TRITON,
    #     Implementation.ZRL_TRITON_3D,
    # ]
    BENCHMARK_MODES = [
        BenchmarkMode.CUDA_EVENTS,
        BenchmarkMode.END2END,
        BenchmarkMode.CUDA_GRAPHS,
    ]
    SEQUENCE_LENGTHS = [32, 44, 54, 64, 511, 512, 513, 648, 912, 1024, 2025, 3030, 4096]
    # SEQUENCE_LENGTHS = [6321]
    BATCH_SIZES = [
        1,
        2,
        4,
        8,
        16,
        28,
        32,
        54,
        64,
        96,
        128,
    ]
    # BATCH_SIZES = [102]
    MAX_VALUES = [1.0]

if len(MY_IUT) > 0:
    IMPLEMENTATION_UT = []
    for ci_value in MY_IUT:
        IMPLEMENTATION_UT.append(Implementation(impl_translate[ci_value]))
if len(MY_MAX_VALUES) > 0:
    MAX_VALUES = []
    for cm_value in MY_MAX_VALUES:
        MAX_VALUES.append(float(cm_value))
if len(MY_METHODS) > 0:
    BENCHMARK_MODES = []
    for cb_value in MY_METHODS:
        BENCHMARK_MODES.append(BenchmarkMode(method_translate[cb_value]))


for varlen_p in PROMPT_PATTERNS:
    for e in varlen_p:
        assert e <= 1.0

device = "cuda:0"
gpu_name = get_gpu_label()

do_benchmarks = True
# do_benchmarks = False
quantiles = [0.5, 0.2, 0.8]
# should maybe also be controlled via env variable
force_dump_dataframes = False
enforce_numerical_correctness = True
# enforce_numerical_correctness = False
if os.getenv("TEST_ALLOW_INCORRECT", "0") == "1":
    enforce_numerical_correctness = False
do_profiling = False  # will add overhead to kernel runtime measured via CUDA_EVENTS
store_hatchet = False
<<<<<<< HEAD
debug_flag = os.getenv("TRITON_BACKEND_DEBUG") == "1"
=======
debug_flag = os.getenv("TRITON_BACKEND_DEBUG", "0") == "1"
>>>>>>> 37e650c3
add_triton_dejavu_envs = True


@pytest.mark.parametrize("batch_size", BATCH_SIZES)
@pytest.mark.parametrize("num_heads", NUM_HEADS)
@pytest.mark.parametrize("seqlen", SEQUENCE_LENGTHS)
@pytest.mark.parametrize("head_size", HEAD_SIZES)
@pytest.mark.parametrize("block_size", BLOCK_SIZES)
@pytest.mark.parametrize("num_blocks", NUM_BLOCKS)
@pytest.mark.parametrize("prompt_pattern", PROMPT_PATTERNS)
@pytest.mark.parametrize("dtype", DTYPES)
@pytest.mark.parametrize("seed", SEEDS)
@pytest.mark.parametrize("implementation", IMPLEMENTATION_UT)
@pytest.mark.parametrize("max_value", MAX_VALUES)
@pytest.mark.parametrize("benchmark_mode", BENCHMARK_MODES)
@torch.inference_mode()
def test_decode_vllm_v0_attention(
    capsys,
    request,
    batch_size,
    num_heads,
    seqlen,
    head_size,
    block_size,
    num_blocks,
    prompt_pattern,
    dtype,
    seed,
    implementation,
    max_value,
    benchmark_mode,
    overwrite_df=None,
    df_file_prefix=None,
    torch_profiling=False,
    prof_filename=None,
):

    my_name = "test_decode_attention"
    my_instance = "test_decode_attention"
    if request is not None:
        my_id = request.node.nodeid.split("::")[-1]
        my_name = my_id.split("[")[0]
        my_instance = my_id.split("[")[1][:-1]
    realistic_prompt_mode = len(prompt_pattern) > 1
    gqa_mode = num_heads[0] != num_heads[1]

    if implementation not in [
        Implementation.BASELINE_TRITON,
        Implementation.FLASH_ATTN,
        Implementation.VLLM_CUDA_V1,
        Implementation.VLLM_CUDA_V2,
        Implementation.TRITON_2D,
        Implementation.TRITON_3D,
        Implementation.TRITON_FP8,
        Implementation.XFORMERS,
        Implementation.FLASHINFER,
    ]:
        pytest.skip("unsupported configuration")

    if implementation == Implementation.BASELINE_TRITON and (
        benchmark_mode == BenchmarkMode.CUDA_GRAPHS or realistic_prompt_mode or gqa_mode
    ):
        pytest.skip("unsupported configuration")

    if implementation == Implementation.TRITON_FP8 and (
        seqlen % block_size != 0 or seqlen == 16
    ):
        pytest.skip("unsupported configuration")
    if implementation == Implementation.XFORMERS and gqa_mode:
        pytest.skip()

    # TODO
    if implementation in [
        Implementation.UNF_TRITON_3D,
        Implementation.UNF_TRITON_2D,
        Implementation.UNF_TRITON_AUTO,
    ]:
        pytest.skip()

    RTOL = 0
    ATOL = min(3.1e-3 * max_value, 1e-3)

    torch.manual_seed(seed)
    torch.cuda.manual_seed(seed)
    tdev = torch.device(device)
    torch.cuda.set_device(tdev)
    torch.set_default_device(tdev)

    seqlen_fraction = itertools.cycle(prompt_pattern)
    seq_lens = [int(np.ceil(seqlen * next(seqlen_fraction))) for _ in range(batch_size)]
    # NOTE(ngl): Some/all implementations (VLLM_CUDA_V1, XFORMERS, some triton version) assume
    #   there is at least one page per request. That's why apparently the numerical error is
    #   higher at random places if the request is very very small.
    for seq_len in seq_lens:
        if seq_len < block_size:
            ATOL = min(6.2e-3 * max_value, 1e-3)
            break

    kv_cache_dtype = "auto"
    scale = float(1.0 / (head_size**0.5))  # as done by vLLM
    num_query_heads, num_kv_heads = num_heads
    use_alignment_optimization = False
    if implementation in [Implementation.VLLM_CUDA_V1, Implementation.VLLM_CUDA_V2]:
        use_alignment_optimization = True

    # to avoid 'local variable referenced before assignment' when trying to del them
    query = None
    block_tables_lst: List[List[int]] = []
    key_caches = None
    value_caches = None
    key_cache = None
    value_cache = None
    ref_output = None
    output = None
    captured = ""

    inner_exception = None
    try:
        query = torch.empty(batch_size, num_query_heads, head_size, dtype=dtype)
        query.uniform_(-max_value, max_value)

        assert num_query_heads % num_kv_heads == 0
        num_queries_per_kv = num_query_heads // num_kv_heads
        alibi_slopes = None

        max_seq_len = max(seq_lens)
        seq_lens = torch.tensor(seq_lens, dtype=torch.int)

        # Create the block tables.
        max_num_blocks_per_seq = (max_seq_len + block_size - 1) // block_size
        if num_blocks < batch_size * max_num_blocks_per_seq:
            pytest.skip("unsupported configuration")

        assert num_blocks >= batch_size * max_num_blocks_per_seq

        for _ in range(batch_size):
            block_table = [
                random.randint(0, num_blocks - 1) for _ in range(max_num_blocks_per_seq)
            ]
            block_tables_lst.append(block_table)

        block_tables = torch.tensor(block_tables_lst, dtype=torch.int)

        # Create the KV caches.
        key_caches, value_caches = create_kv_caches_with_random(
            num_blocks,
            block_size,
            1,
            num_kv_heads,
            head_size,
            max_value,
            kv_cache_dtype,
            dtype,
            seed,
            device,
            alignment_optimization=use_alignment_optimization,
        )

        key_cache, value_cache = key_caches[0], value_caches[0]

        ref_output = torch.empty_like(query)
        if not torch_profiling:
            ref_single_query_cached_kv_attention(
                ref_output,
                query,
                num_queries_per_kv,
                key_cache,
                value_cache,
                block_tables,
                seq_lens,
                scale,
                alibi_slopes,
            )

        if implementation == Implementation.BASELINE_TRITON:
            from callers import BaselineTritonCaller as Caller
        elif implementation == Implementation.TRITON_2D:
            from callers import Triton2dAttentionDecodeCaller as Caller
            from triton_dejavu import global_cache_lock

            global_cache_lock.unlock()
        elif implementation == Implementation.TRITON_3D:
            from callers import Triton3dAttentionDecodeCaller as Caller
        elif implementation == Implementation.TRITON_FP8:
            from callers import TritonFp8Caller as Caller
        elif implementation == Implementation.VLLM_CUDA_V1:
            from callers import VllmCudaV1Caller as Caller
        elif implementation == Implementation.VLLM_CUDA_V2:
            from callers import VllmCudaV2Caller as Caller
        elif implementation == Implementation.XFORMERS:
            from callers import XformersCaller as Caller
        elif implementation == Implementation.FLASH_ATTN:
            from callers import FlashAttnDecodeCaller as Caller
        elif implementation == Implementation.FLASHINFER:
            from callers import FlashInferCaller as Caller
        elif implementation == Implementation.TRITON_FUSED:
            from callers import FusedTritonDecodeOnlyCaller as Caller

        if Caller.requires_allocated_output:
            output = torch.empty_like(query)

        call_func_under_test = Caller.make_call_func(
            output,
            query,
            key_cache,
            value_cache,
            batch_size,
            seq_lens,
            max_seq_len,
            scale,
            block_tables,
            alibi_slopes,
            kv_cache_dtype,
        )

        output_ = call_func_under_test()
        output = Caller.select_output(output, output_)

        if capsys is not None:
            captured_raw = capsys.readouterr()  # returns stdout, stderr
            for l in captured_raw:
                if len(l) > 0:
                    # captured += l  # + '|'
                    captured += l + " "

        # compare
        if not torch_profiling:
            if enforce_numerical_correctness:
                # for better reports
                triton.testing.assert_close(ref_output, output, atol=ATOL, rtol=RTOL)
                allclose_pass = True
            else:
                allclose_pass = torch.allclose(ref_output, output, atol=ATOL, rtol=RTOL)
        else:
            allclose_pass = None

        # benchmark only correct results
        if do_benchmarks:
            if implementation == Implementation.TRITON_2D:
                # switch off compilation...hopefully
                global_cache_lock.lock()
            if overwrite_df is None and my_name not in pytest.global_pds:
                pytest.global_pds[my_name] = pd.DataFrame()
            elif overwrite_df is not None and my_name not in overwrite_df:
                overwrite_df[my_name] = pd.DataFrame()

            profiling_started = False
            if (
                do_profiling
                and implementation
                in [
                    Implementation.TRITON_2D,
                    Implementation.TRITON_3D,
                    Implementation.BASELINE_TRITON,
                ]
                and benchmark_mode == BenchmarkMode.CUDA_EVENTS
                and not torch_profiling
            ):
                if store_hatchet:
                    hatchet_name = os.path.abspath(
                        f"{pytest.global_pd_file_prefix}/{my_name}_profile_{my_instance}"
                    )
                else:
                    hatchet_name = os.path.abspath(
                        f"/tmp/{my_name}_profile_{my_instance}"
                    )
                proton.start(hatchet_name, hook="triton")
                profiling_started = True

            warmup_rep = 25
            bench_rep = 100
            if torch_profiling:
                warmup_rep = 1
                bench_rep = 5
                with torch.profiler.profile(
                    activities=[
                        torch.profiler.ProfilerActivity.CPU,
                        torch.profiler.ProfilerActivity.CUDA,
                    ],
                    record_shapes=True,
                    with_stack=True,
                ) as prof:
                    torch.cuda.synchronize()
                    ms, min_ms, max_ms = measure_benchmarks(
                        benchmark_mode, call_func_under_test, warmup_rep, bench_rep
                    )
                    torch.cuda.synchronize()
                prof.export_chrome_trace(prof_filename)
            else:
                ms, min_ms, max_ms = measure_benchmarks(
                    benchmark_mode, call_func_under_test, warmup_rep, bench_rep
                )

            proton_count = None
            proton_ns = None
            proton_util_compute = None
            proton_util_bw = None
            if profiling_started:
                proton.finalize()
                # readout
                metrics = ["util_flops", "util_bytes"]
                filter_for = ".*triton.*"
                proton_graph = parse(
                    metrics,
                    f"{hatchet_name}.hatchet",
                    include=filter_for,
                    return_only_df=True,
                )
                proton_df = proton_graph.dataframe
                assert (
                    len(proton_df) == 2
                )  # TODO: update if multiple kernels are called
                proton_count = proton_df.iloc[-1]["count"]
                proton_ns = proton_df.iloc[-1]["time (ns)"]
                proton_util_compute = proton_df.iloc[-1]["util_flops (inc)"]
                proton_util_bw = proton_df.iloc[-1]["util_bytes (inc)"]

            record = {
                "batch_size": batch_size,
                "num_query_heads": num_query_heads,
                "num_kv_heads": num_kv_heads,
                "seqlen": seqlen,
                "head_size": head_size,
                "block_size": block_size,
                "num_blocks": num_blocks,
                "dtype": dtype,
                "max_value": max_value,
                "realistic_prompt_mode": realistic_prompt_mode,
                "gqa_mode": gqa_mode,
                "prompt_pattern": prompt_pattern,
                "implementation": implementation,
                "ms": ms,
                "min_ms": min_ms,
                "max_ms": max_ms,
                "benchmark_mode": benchmark_mode,
                "allclose_pass": allclose_pass,
                "ATOL": ATOL,
                "RTOL": RTOL,
                "proton_count": proton_count,
                "proton_ns": proton_ns,
                "proton_util_compute": proton_util_compute,
                "proton_util_bw": proton_util_bw,
                "captured": captured,
            }

            if add_triton_dejavu_envs:
                dejavu_envs = {}
                _skip_dejavu_envs = [
                    "_TRITON_DEJAVU_DETERMINED_CUDA_VERSION",
                    "DEBUG",
                    "STORAGE",
                ]
                for env in os.environ.keys():
                    if "TRITON_DEJAVU_" in env:
                        if any([skip_s in env for skip_s in _skip_dejavu_envs]):
                            continue
                        dejavu_envs[env] = os.environ[env]
                record.update(dejavu_envs)

            if torch.version.hip and implementation == Implementation.FLASH_ATTN:
                record["implementation"] = "Implementation.ROCM_FLASH_ATTN"

            if overwrite_df is None:
                pytest.global_pds[my_name] = pd.concat(
                    [pytest.global_pds[my_name], pd.Series(record).to_frame().T]
                ).reset_index(drop=True)

                if pytest.global_pd_file_prefix is not None:
                    filename = os.path.abspath(
                        f"{pytest.global_pd_file_prefix}/{my_name}.csv"
                    )
                    write_df_and_chmod(pytest.global_pds[my_name], filename)
            else:
                overwrite_df[my_name] = pd.concat(
                    [overwrite_df[my_name], pd.Series(record).to_frame().T]
                ).reset_index(drop=True)

                filename = os.path.abspath(f"{df_file_prefix}/{my_name}.csv")
                write_df_and_chmod(overwrite_df[my_name], filename)

    except Exception as e:
        print("\ncaptured:")
        print(captured)
        print("\nexception:")
        print(e)
        inner_exception = e
    finally:
        # cleanup memory
        try:
            del query
            del seq_lens
            del block_tables_lst
            del key_caches
            del value_caches
            del key_cache
            del value_cache
            del ref_output
            del output
            torch.cuda.empty_cache()
            torch.cuda.ipc_collect()
        except Exception as e:
            print(e)
            # pass
        finally:
            if inner_exception is not None:
                raise inner_exception


@pytest.mark.parametrize("batch_size", BATCH_SIZES)
@pytest.mark.parametrize("num_heads", NUM_HEADS)
@pytest.mark.parametrize("seqlen", SEQUENCE_LENGTHS)
@pytest.mark.parametrize("head_size", HEAD_SIZES)
@pytest.mark.parametrize("causal", CAUSAL_FLASH)
@pytest.mark.parametrize("prompt_pattern", PROMPT_PATTERNS)
@pytest.mark.parametrize("dtype", DTYPES)
@pytest.mark.parametrize("seed", SEEDS)
@pytest.mark.parametrize("implementation", IMPLEMENTATION_UT)
@pytest.mark.parametrize("max_value", MAX_VALUES)
@pytest.mark.parametrize("benchmark_mode", BENCHMARK_MODES)
@torch.inference_mode()
def test_prefill_vllm_v0_attention(
    capsys,
    request,
    batch_size,
    num_heads,
    seqlen,
    head_size,
    causal,
    prompt_pattern,
    dtype,
    seed,
    implementation,
    max_value,
    benchmark_mode,
):
    my_id = request.node.nodeid.split("::")[-1]
    my_name = my_id.split("[")[0]
    my_instance = my_id.split("[")[1][:-1]
    realistic_prompt_mode = len(prompt_pattern) > 1
    dejavu_tag = os.environ["TRITON_DEJAVU_TAG"]
    fallback_mode = os.getenv("NGL_EXP_FALLBACK", "none")
    gqa_mode = num_heads[0] != num_heads[1]

    if torch.cuda.get_device_capability()[0] < 8:
        # reduce operations are not supported (?)
        pytest.skip()

    # TODO
    if implementation not in [
        Implementation.TRITON_3D,
        Implementation.FLASH_ATTN,
        Implementation.PYTORCH_NATIVE,
    ]:
        pytest.skip("unsupported configuration")
    elif implementation == Implementation.TRITON_3D:
        if (not math.log(head_size, 2).is_integer()) or (head_size > 256):
            pytest.skip()
        if seqlen > 4096 and batch_size > 64:
            # FIXME(ngl): causes RuntimeError: CUDA error: an illegal memory access was encountered
            #  (with triton 3.2.0)
            # for now, we support only batch size of 64 above prompt length of 4096
            pytest.skip()
        if batch_size > 200:
            # FIXME(ngl): also causes illegal memory access
            pytest.skip()
    elif implementation == Implementation.PYTORCH_NATIVE and realistic_prompt_mode:
        pytest.skip("unsupported configuration")

    # TODO
    if implementation in [
        Implementation.UNF_TRITON_3D,
        Implementation.UNF_TRITON_2D,
        Implementation.UNF_TRITON_AUTO,
    ]:
        pytest.skip()

    ATOL = 1e-3 * max_value
    RTOL = 1e-5

    torch.manual_seed(seed)
    torch.cuda.manual_seed(seed)
    tdev = torch.device(device)
    torch.cuda.set_device(tdev)
    torch.set_default_device(tdev)

    seqlen_fraction = itertools.cycle(prompt_pattern)
    max_seqlen = seqlen
    seq_lens = [
        int(np.ceil(max_seqlen * next(seqlen_fraction))) for _ in range(batch_size)
    ]
    total_token_num = np.sum(seq_lens)
    kv_cache_dtype = "auto"
    scale = float(1.0 / (head_size**0.5))  # as done by vLLM
    num_query_heads, num_kv_heads = num_heads

    # to avoid 'local variable referenced before assignment' when trying to del them
    query = None
    key_cache = None
    value_cache = None
    M = None
    p = None
    output = None
    ref_output = None
    cu_seqlens_q = None
    seq_start_loc = None
    cu_seqlens_k = None
    captured = ""

    inner_exception = None
    try:
        query = torch.empty(total_token_num, num_query_heads, head_size, dtype=dtype)
        query.uniform_(-max_value, max_value)
        key_cache = torch.empty(total_token_num, num_kv_heads, head_size, dtype=dtype)
        key_cache.uniform_(-max_value, max_value)
        value_cache = torch.empty(total_token_num, num_kv_heads, head_size, dtype=dtype)
        value_cache.uniform_(-max_value, max_value)

        seq_start_loc = torch.zeros(batch_size + 1, dtype=torch.int32, device=tdev)
        prompt_lens_tensor = torch.tensor(seq_lens, dtype=torch.long, device=tdev)
        torch.cumsum(
            prompt_lens_tensor, dim=0, dtype=seq_start_loc.dtype, out=seq_start_loc[1:]
        )

        # reference implementation
        ref_output = ref_multi_query_kv_attention(
            seq_start_loc,
            query,
            key_cache,
            value_cache,
            scale,
            dtype,
            num_kv_heads,
            num_query_heads,
        )

        if implementation == Implementation.FLASH_ATTN:
            from callers import FlashAttnPrefillCaller as Caller
        elif implementation == Implementation.TRITON_3D:
            from callers import Triton3dAttentionPrefillCaller as Caller
        elif implementation == Implementation.PYTORCH_NATIVE:
            from callers import PytorchNativeAttentionPrefillCaller as Caller

        if Caller.requires_allocated_output:
            output = torch.empty_like(query)
        # output is declared already above

        call_func_under_test = Caller.make_call_func(
            output,
            query,
            key_cache,
            value_cache,
            seq_start_loc,
            seq_start_loc,
            max_seqlen,
            max_seqlen,
            scale,
            causal,
        )

        output_ = call_func_under_test()
        output = Caller.select_output(output, output_)

        if capsys is not None:
            captured_raw = capsys.readouterr()  # returns stdout, stderr
            for l in captured_raw:
                if len(l) > 0:
                    # captured += l  # + '|'
                    captured += l + " "

        # compare
        if enforce_numerical_correctness:
            # assert torch.allclose(ref_out, tri_out, atol=1e-2, rtol=0)
            # for better reports
            triton.testing.assert_close(ref_output, output, atol=ATOL, rtol=RTOL)
            allclose_pass = True
        else:
            allclose_pass = torch.allclose(ref_output, output, atol=ATOL, rtol=RTOL)

        # benchmark only correct results
        if do_benchmarks:
            if my_name not in pytest.global_pds:
                pytest.global_pds[my_name] = pd.DataFrame()

            profiling_started = False
            if (
                do_profiling
                and implementation in [Implementation.TRITON_2D]  # TODO
                and benchmark_mode == BenchmarkMode.CUDA_EVENTS
            ):
                if store_hatchet:
                    hatchet_name = os.path.abspath(
                        f"{pytest.global_pd_file_prefix}/{my_name}_profile_{my_instance}"
                    )
                else:
                    hatchet_name = os.path.abspath(
                        f"/tmp/{my_name}_profile_{my_instance}"
                    )
                proton.start(hatchet_name, hook="triton")
                profiling_started = True

            # equals to defaults
            warmup_rep = 25
            bench_rep = 100
            ms, min_ms, max_ms = measure_benchmarks(
                benchmark_mode, call_func_under_test, warmup_rep, bench_rep
            )

            proton_count = None
            proton_ns = None
            proton_util_compute = None
            proton_util_bw = None
            if profiling_started:
                proton.finalize()
                # readout
                metrics = ["util_flops", "util_bytes"]
                filter_for = ".*triton.*"
                proton_graph = parse(
                    metrics,
                    f"{hatchet_name}.hatchet",
                    include=filter_for,
                    return_only_df=True,
                )
                proton_df = proton_graph.dataframe
                assert (
                    len(proton_df) == 2
                )  # TODO: update if multiple kernels are called
                proton_count = proton_df.iloc[-1]["count"]
                proton_ns = proton_df.iloc[-1]["time (ns)"]
                proton_util_compute = proton_df.iloc[-1]["util_flops (inc)"]
                proton_util_bw = proton_df.iloc[-1]["util_bytes (inc)"]

            record = {
                "batch_size": batch_size,
                "num_query_heads": num_query_heads,
                "num_kv_heads": num_kv_heads,
                "seqlen": max_seqlen,
                "head_size": head_size,
                "dtype": dtype,
                "causal": causal,
                "max_value": max_value,
                "realistic_prompt_mode": realistic_prompt_mode,
                "gqa_mode": gqa_mode,
                "prompt_pattern": prompt_pattern,
                "implementation": implementation,
                "dejavu_tag": dejavu_tag,
                "dejavu_fallback_mode": fallback_mode,
                "ms": ms,
                "min_ms": min_ms,
                "max_ms": max_ms,
                "benchmark_mode": benchmark_mode,
                "allclose_pass": allclose_pass,
                "ATOL": ATOL,
                "RTOL": RTOL,
                "proton_count": proton_count,
                "proton_ns": proton_ns,
                "proton_util_compute": proton_util_compute,
                "proton_util_bw": proton_util_bw,
                "captured": captured,
            }

            if add_triton_dejavu_envs:
                dejavu_envs = {}
                _skip_dejavu_envs = [
                    "_TRITON_DEJAVU_DETERMINED_CUDA_VERSION",
                    "DEBUG",
                    "STORAGE",
                ]
                for env in os.environ.keys():
                    if "TRITON_DEJAVU_" in env:
                        if any([skip_s in env for skip_s in _skip_dejavu_envs]):
                            continue
                        dejavu_envs[env] = os.environ[env]
                record.update(dejavu_envs)

            if torch.version.hip and implementation == Implementation.FLASH_ATTN:
                record["implementation"] = "Implementation.ROCM_FLASH_ATTN"

            pytest.global_pds[my_name] = pd.concat(
                [pytest.global_pds[my_name], pd.Series(record).to_frame().T]
            ).reset_index(drop=True)

            if pytest.global_pd_file_prefix is not None:
                filename = os.path.abspath(
                    f"{pytest.global_pd_file_prefix}/{my_name}.csv"
                )
                write_df_and_chmod(pytest.global_pds[my_name], filename)

    except Exception as e:
        print("\ncaptured:")
        print(captured)
        print("\nexception:")
        print(e)
        inner_exception = e
    finally:
        # cleanup memory
        try:
            del query
            del key_cache
            del value_cache
            del p
            del M
            del output
            del ref_output
            del seq_lens
            del prompt_lens_tensor
            del cu_seqlens_q
            del seq_start_loc
            del cu_seqlens_k
            torch.cuda.empty_cache()
            torch.cuda.ipc_collect()
        except Exception as e:
            print(e)
            # pass
        finally:
            if inner_exception is not None:
                raise inner_exception


@pytest.mark.parametrize("batch_size", BATCH_SIZES)
@pytest.mark.parametrize("num_heads", NUM_HEADS)
# @pytest.mark.parametrize("querylen", QUERY_LENGTHS)
# @pytest.mark.parametrize("ctxlen", CONTEXT_LENGTHS)
@pytest.mark.parametrize("seqlen", SEQUENCE_LENGTHS)
@pytest.mark.parametrize("decode_share", PREFIX_PREFILL_SHARE_OF_DECODE)
@pytest.mark.parametrize(
    "partial_prefill_share", PREFIX_PREFILL_SHARE_OF_PARTIAL_PREFILL
)
@pytest.mark.parametrize("head_size", HEAD_SIZES)
@pytest.mark.parametrize("block_size", BLOCK_SIZES)
@pytest.mark.parametrize("num_blocks", NUM_BLOCKS)
@pytest.mark.parametrize("prompt_pattern", PROMPT_PATTERNS)
@pytest.mark.parametrize("dtype", DTYPES)
@pytest.mark.parametrize("seed", SEEDS)
@pytest.mark.parametrize("implementation", IMPLEMENTATION_UT)
@pytest.mark.parametrize("max_value", MAX_VALUES)
@pytest.mark.parametrize("benchmark_mode", BENCHMARK_MODES)
@torch.inference_mode()
<<<<<<< HEAD
def test_prefix_attention(
=======
def test_prefix_vllm_v1_attention(
>>>>>>> 37e650c3
    capsys,
    request,
    batch_size,
    num_heads,
    # querylen,  # max querylen
    # ctxlen,  # max contextlen
    seqlen,
    decode_share,
    partial_prefill_share,
    head_size,
    block_size,
    num_blocks,
    prompt_pattern,
    dtype,
    seed,
    implementation,
    max_value,
    benchmark_mode,
):
    my_id = request.node.nodeid.split("::")[-1]
    my_name = my_id.split("[")[0]
    my_instance = my_id.split("[")[1][:-1]
    realistic_prompt_mode = len(prompt_pattern) > 1
    gqa_mode = num_heads[0] != num_heads[1]

    if torch.cuda.get_device_capability()[0] < 8:
        # reduce operations are not supported (?)
        pytest.skip()

    if implementation not in [
        Implementation.BASELINE_TRITON,
        Implementation.FLASH_ATTN,
        Implementation.TRITON_FUSED,
        Implementation.TRITON_2D,
        Implementation.UNF_TRITON_3D,
        Implementation.UNF_TRITON_2D,
        Implementation.UNF_TRITON_AUTO,
    ]:
        pytest.skip()

    # TODO: Error: "Offset increment outside graph capture"
    #  for triton and flash_attn
    if benchmark_mode == BenchmarkMode.CUDA_GRAPHS:
        pytest.skip("not supported")

    # TODO
    # RTOL = 0
    # ATOL = min(3.1e-3 * max_value, 1e-3)
    # ATOL = 1e-1 * max_value
    # ATOL = min(2.5 * max_value, 2.5e-2)  # 2.5 for 0.000503% of the values
    ATOL = 0.34 * max_value  # 3.4 for 3.46e-05% of some values
    if realistic_prompt_mode:
        ATOL *= 2.2  # for 0.0313% of the cases...
    RTOL = 1e-5
    # TODO
    if implementation == Implementation.FLASH_ATTN and decode_share != 1.0:
        ATOL = 2 * max_value  # for 0.0269%
        if seqlen >= 512:
            ATOL = 2.5 * max_value  # 4.77e-05%

    torch.manual_seed(seed)
    torch.cuda.manual_seed(seed)
    tdev = torch.device(device)
    torch.cuda.set_device(tdev)
    torch.set_default_device(tdev)

    len_fraction = itertools.cycle(prompt_pattern)
    init_seq_lens = [
        int(np.ceil(seqlen * next(len_fraction))) for _ in range(batch_size)
    ]
    decode_seqs = int(np.ceil(batch_size * decode_share))
    prefill_seqs = batch_size - decode_seqs
    partial_prefill_seqs = int(np.ceil(prefill_seqs * partial_prefill_share))
    full_prefill_seqs = prefill_seqs - partial_prefill_seqs

    # reuse same prompt pattern for partial promps, but with half the length
    len_fraction_half = itertools.cycle([pp * 0.5 for pp in prompt_pattern])
    raw_partial_prefill_ctx_lens = [
        int(np.ceil(l // block_size * next(len_fraction_half))) * block_size
        for l in init_seq_lens
    ]
    partial_prefill_ctx_lens = []
    # avoid "full" partial prefills (i.e. no query left)
    for i in range(batch_size):
        rpl = raw_partial_prefill_ctx_lens[i]
        il = init_seq_lens[i]
        if rpl == il:
            partial_prefill_ctx_lens.append(rpl - block_size)
        else:
            partial_prefill_ctx_lens.append(rpl)
    partial_prefill_q_lens = [
        init_seq_lens[i] - partial_prefill_ctx_lens[i] for i in range(batch_size)
    ]

    query_lens = (
        [1] * decode_seqs
        + partial_prefill_q_lens[decode_seqs : decode_seqs + partial_prefill_seqs]
        + init_seq_lens[decode_seqs + partial_prefill_seqs :]
    )
    ctx_lens = (
        # TODO: substract one from query length or not? (adapt assert below if changing)
        [ol - 1 for ol in init_seq_lens[:decode_seqs]]
        # init_seq_lens[:decode_seqs]
        + partial_prefill_ctx_lens[decode_seqs : decode_seqs + partial_prefill_seqs]
        + [0] * full_prefill_seqs
    )
    seq_lens = [a + b for a, b in zip(query_lens, ctx_lens)]
    max_seq_len = max(seq_lens)

    if debug_flag:
        print(
            f"decode share: {decode_share}; prefill share {1-decode_share} -> of that: partial prefill share {partial_prefill_share}"
        )
        print(
            f"decode requests: {decode_seqs}; prefill requests: {prefill_seqs} (of that {partial_prefill_seqs} partial prefills and {full_prefill_seqs} full prefills)"
        )
        print("init_seq_lens ", init_seq_lens)
        print("partial_prefill_q_lens ", partial_prefill_q_lens)
        print("partial_prefill_ctx_lens", partial_prefill_ctx_lens)
        print(f"\nAfter assembling the final batch:")
        print(f"\tquery_lens: {query_lens}")
        print(f"\tctx_lens: {ctx_lens}")
        print(f"\tseq_lens: {seq_lens}")
    assert len(ctx_lens) == len(query_lens)
    if not realistic_prompt_mode:
        # assert max_seq_len == seqlen or max_seq_len == seqlen + 1
        assert max_seq_len == seqlen

    # NOTE(ngl): Some/all implementations apparently assume there is at least
    #   one page per decode-request. That's why apparently the numerical error
    #   is higher at random places if the request is very very small.
    for seq_len in seq_lens:
        if seq_len < block_size:
            # ATOL = min(6.2e-3 * max_value, 1e-3)
            # TODO
            ATOL = max(max_value * 1.7, ATOL)
            break

    cache_dtype = dtype  # TODO
    scale = float(1.0 / (head_size**0.5))  # as done by vLLM
    num_query_heads, num_kv_heads = num_heads
    total_token_num = np.sum(seq_lens)
    total_query_tokens = np.sum(query_lens)

    # to avoid 'local variable referenced before assignment' when trying to del them
    query = None
    block_tables_lst: List[List[int]] = []
    block_table_t = None
    b_seq_lens = None
    b_ctx_lens = None
    b_query_lens = None
    b_start_loc = None
    b_seq_start_loc = None
    key_cache = None
    value_cache = None
    key = None
    value = None
    ref_output = None
    output = None
    captured = ""

    inner_exception = None
    try:
        query = torch.empty(total_query_tokens, num_query_heads, head_size, dtype=dtype)
        query.uniform_(-max_value, max_value)

        key = torch.empty(total_token_num, num_kv_heads, head_size, dtype=dtype)
        key.uniform_(-max_value, max_value)
        value = torch.empty(total_token_num, num_kv_heads, head_size, dtype=dtype)
        value.uniform_(-max_value, max_value)

        assert num_query_heads % num_kv_heads == 0
        num_queries_per_kv = num_query_heads // num_kv_heads
        alibi_slopes = None

        b_seq_lens = torch.tensor(
            seq_lens, dtype=torch.int
        )  # vllm unit test uses long, but that doesn't work with flash_attn
        b_ctx_lens = torch.tensor(ctx_lens, dtype=torch.int)
        b_query_lens = torch.tensor(query_lens, dtype=torch.int)
        b_start_loc = torch.cumsum(
            torch.tensor([0] + query_lens, dtype=torch.int), dim=0, dtype=torch.int
        )
        b_seq_start_loc = torch.cumsum(
            torch.tensor([0] + seq_lens[:-1], dtype=torch.int), dim=0, dtype=torch.int
        )

        # Create the block tables.
        max_num_blocks_per_seq = (max_seq_len + block_size - 1) // block_size
        if num_blocks < batch_size * max_num_blocks_per_seq:
            pytest.skip("unsupported configuration")

        assert num_blocks >= batch_size * max_num_blocks_per_seq

        for _ in range(batch_size):
            block_table = [
                random.randint(0, num_blocks - 1) for _ in range(max_num_blocks_per_seq)
            ]
            block_tables_lst.append(block_table)

        block_table_t = torch.tensor(block_tables_lst, dtype=torch.int)

        # Create the KV caches.
        key_cache = torch.zeros(
            num_blocks, block_size, num_kv_heads, head_size, dtype=cache_dtype
        )
        value_cache = torch.zeros(
            num_blocks, block_size, num_kv_heads, head_size, dtype=cache_dtype
        )
        # reverse engineer slot mapping
        slot_mapping_lst = []
        for i in range(batch_size):
            block_table = block_tables_lst[i]
            slot_mapping_i = []
            for j in range(seq_lens[i]):
                block_number = int(block_table[j // block_size])
                block_offset = j % block_size
                slot_number = block_number * block_size + block_offset
                slot_mapping_i.append(slot_number)
            slot_mapping_lst.extend(slot_mapping_i)
        slot_mapping_t = torch.tensor(slot_mapping_lst, dtype=torch.int)

        ref_reshape_and_cache_flash(
            key,
            value,
            key_cache,
            value_cache,
            slot_mapping_t,
            block_size,
            total_token_num,
        )

        ref_output = ref_prefix_prefill(
            query,
            num_queries_per_kv,
            key_cache,
            value_cache,
            key,
            value,
            block_table_t,
            b_seq_lens,
            b_ctx_lens,
            b_query_lens,
            b_start_loc,
            batch_size,
            scale,
            dtype,
        )

        if implementation == Implementation.FLASH_ATTN:
            from callers import FlashAttnPrefixPrefillCaller as Caller
        elif implementation == Implementation.BASELINE_TRITON:
            from callers import BaselineTritonPrefixPrefillCaller as Caller
        elif implementation == Implementation.TRITON_FUSED:
            from callers import FusedTritonChunkedPrefixPrefill25dCaller as Caller
        elif implementation == Implementation.TRITON_2D:
            from callers import Triton2dChunkedPrefillCaller as Caller
        # elif implementation == Implementation.TRITON_3D:
        #     from callers import Triton3dAttentionDecodeCaller as Caller
        elif implementation == Implementation.UNF_TRITON_3D:
            from callers import UnifiedTriton3dAttentionCaller as Caller
        elif implementation == Implementation.UNF_TRITON_2D:
            from callers import UnifiedTriton2dAttentionCaller as Caller
        elif implementation == Implementation.UNF_TRITON_AUTO:
            from callers import UnifiedTritonAutoAttentionCaller as Caller

        if Caller.requires_allocated_output:
            output = torch.empty_like(query)

        if implementation in [
            Implementation.BASELINE_TRITON,
            Implementation.TRITON_FUSED,
            Implementation.TRITON_2D,
        ]:
            # TODO: better here than in callers? That would mean the caller interfaces are not totally fixed, as with vllm's forwards
            x = 8
            key_cache = torch.zeros(
                num_blocks,
                num_kv_heads,
                head_size // x,
                block_size,
                x,
                dtype=key_cache.dtype,
            )
            value_cache = torch.zeros(
                num_blocks,
                num_kv_heads,
                head_size,
                block_size,
                dtype=value_cache.dtype,
            )
            ref_reshape_and_cache(
                key,
                value,
                key_cache,
                value_cache,
                slot_mapping_t,
                block_size,
                total_token_num,
            )

        call_func_under_test = Caller.make_call_func(
            output,
            query,
            key_cache,
            value_cache,
            key,
            value,
            block_table_t,
            b_seq_lens,
            b_ctx_lens,
            b_query_lens,
            b_start_loc,
            b_seq_start_loc,
            scale,
            # kv_cache_dtype,
        )

        output_ = call_func_under_test()
        output = Caller.select_output(output, output_)

        if capsys is not None:
            captured_raw = capsys.readouterr()  # returns stdout, stderr
            for l in captured_raw:
                if len(l) > 0:
                    # captured += l  # + '|'
                    captured += l + " "
        # compare
        if enforce_numerical_correctness:
            # for better reports
            triton.testing.assert_close(ref_output, output, atol=ATOL, rtol=RTOL)
            allclose_pass = True
        else:
            allclose_pass = torch.allclose(ref_output, output, atol=ATOL, rtol=RTOL)

        # benchmark only correct results
        if do_benchmarks:
            if my_name not in pytest.global_pds:
                pytest.global_pds[my_name] = pd.DataFrame()

            profiling_started = False
            if (
                do_profiling
                and implementation
                in [  # TODO
                    # Implementation.TRITON_2D,
                    # Implementation.TRITON_3D,
                    # Implementation.BASELINE_TRITON,
                ]
                and benchmark_mode == BenchmarkMode.CUDA_EVENTS
            ):
                if store_hatchet:
                    hatchet_name = os.path.abspath(
                        f"{pytest.global_pd_file_prefix}/{my_name}_profile_{my_instance}"
                    )
                else:
                    hatchet_name = os.path.abspath(
                        f"/tmp/{my_name}_profile_{my_instance}"
                    )
                proton.start(hatchet_name, hook="triton")
                profiling_started = True

            # equals to defaults
            warmup_rep = 25
            bench_rep = 100
            ms, min_ms, max_ms = measure_benchmarks(
                benchmark_mode, call_func_under_test, warmup_rep, bench_rep
            )

            proton_count = None
            proton_ns = None
            proton_util_compute = None
            proton_util_bw = None
            if profiling_started:
                proton.finalize()
                # readout
                metrics = ["util_flops", "util_bytes"]
                filter_for = ".*triton.*"
                proton_graph = parse(
                    metrics,
                    f"{hatchet_name}.hatchet",
                    include=filter_for,
                    return_only_df=True,
                )
                proton_df = proton_graph.dataframe
                assert (
                    len(proton_df) == 2
                )  # TODO: update if multiple kernels are called
                proton_count = proton_df.iloc[-1]["count"]
                proton_ns = proton_df.iloc[-1]["time (ns)"]
                proton_util_compute = proton_df.iloc[-1]["util_flops (inc)"]
                proton_util_bw = proton_df.iloc[-1]["util_bytes (inc)"]

            record = {
                "batch_size": batch_size,
                "num_query_heads": num_query_heads,
                "num_kv_heads": num_kv_heads,
                # "querylen": querylen,
                # "ctxlen": ctxlen,
                "seqlen": seqlen,
                "decode_share": decode_share,
                "partial_prefill_share": partial_prefill_share,
                "head_size": head_size,
                "block_size": block_size,
                "num_blocks": num_blocks,
                "dtype": dtype,
                "max_value": max_value,
                "realistic_prompt_mode": realistic_prompt_mode,
                "gqa_mode": gqa_mode,
                "prompt_pattern": prompt_pattern,
                "implementation": implementation,
                "ms": ms,
                "min_ms": min_ms,
                "max_ms": max_ms,
                "benchmark_mode": benchmark_mode,
                "allclose_pass": allclose_pass,
                "ATOL": ATOL,
                "RTOL": RTOL,
                "proton_count": proton_count,
                "proton_ns": proton_ns,
                "proton_util_compute": proton_util_compute,
                "proton_util_bw": proton_util_bw,
                "captured": captured,
            }

            if add_triton_dejavu_envs:
                dejavu_envs = {}
                _skip_dejavu_envs = [
                    "_TRITON_DEJAVU_DETERMINED_CUDA_VERSION",
                    "DEBUG",
                    "STORAGE",
                ]
                for env in os.environ.keys():
                    if "TRITON_DEJAVU_" in env:
                        if any([skip_s in env for skip_s in _skip_dejavu_envs]):
                            continue
                        dejavu_envs[env] = os.environ[env]
                record.update(dejavu_envs)

            pytest.global_pds[my_name] = pd.concat(
                [pytest.global_pds[my_name], pd.Series(record).to_frame().T]
            ).reset_index(drop=True)

            if pytest.global_pd_file_prefix is not None:
                filename = os.path.abspath(
                    f"{pytest.global_pd_file_prefix}/{my_name}.csv"
                )
                write_df_and_chmod(pytest.global_pds[my_name], filename)

    except Exception as e:
        print("\ncaptured:")
        print(captured)
        print("\nexception:")
        print(e)
        inner_exception = e
    finally:
        # cleanup memory
        try:
            del query
            del b_ctx_lens
            del b_seq_lens
            del b_query_lens
            del b_start_loc
            del b_seq_start_loc
            del block_tables_lst
            del block_table_t
            del key
            del value
            del key_cache
            del value_cache
            del ref_output
            del output
            torch.cuda.empty_cache()
            torch.cuda.ipc_collect()
        except Exception as e:
            print(e)
            # pass
        finally:
            if inner_exception is not None:
                raise inner_exception


def measure_benchmarks(
    benchmark_mode, call_func_under_test, warmup_rep=25, bench_rep=100
):

    if benchmark_mode == BenchmarkMode.TORCH_COMPILE:
        compiled_fn = torch.compile(call_func_under_test)
        # shortening trace?
        # TODO: necessary? twice?
        compiled_fn()
        compiled_fn()

    if benchmark_mode == BenchmarkMode.CUDA_EVENTS:
        ms, min_ms, max_ms = triton.testing.do_bench(
            call_func_under_test,
            quantiles=quantiles,
            warmup=warmup_rep,
            rep=bench_rep,
        )
    elif benchmark_mode == BenchmarkMode.TORCH_COMPILE:
        ms, min_ms, max_ms = triton.testing.do_bench(
            compiled_fn,
            quantiles=quantiles,
            warmup=warmup_rep,
            rep=bench_rep,
        )
    elif benchmark_mode == BenchmarkMode.CUDA_GRAPHS:
        ms, min_ms, max_ms = triton.testing.do_bench_cudagraph(
            call_func_under_test,
            quantiles=quantiles,
            rep=bench_rep,
        )
    elif benchmark_mode == BenchmarkMode.END2END:
        ms, min_ms, max_ms = end2end_bench(
            call_func_under_test,
            quantiles=quantiles,
            warmup=warmup_rep,
            rep=bench_rep,
        )
    else:
        ms = float("nan")
        min_ms = float("nan")
        max_ms = float("nan")
    return ms, min_ms, max_ms


def create_dir_if_not_exist_recursive(path, mode=0o777):
    norm_path = os.path.normpath(path)
    paths_l = norm_path.split(os.sep)
    path_walked = f"{os.sep}"
    for p in paths_l:
        if len(p) == 0:
            continue
        path_walked = os.path.join(path_walked, p)
        create_dir_if_not_exist(path_walked, mode)


def create_dir_if_not_exist(path, mode=0o777):
    if not os.path.exists(path):
        os.mkdir(path)
        try:
            os.chmod(path, mode)
        except PermissionError as e:
            print(f"can't set permission of directory {path}: {e}")


def write_df_and_chmod(df, filename, mode=0o777):
    df.to_csv(filename, sep="\t", encoding="utf-8")
    try:
        os.chmod(filename, mode)
    except PermissionError as e:
        print(f"can't set permission of file {filename}: {e}")


if __name__ == "__main__":
    if os.environ.get("TRITON_BACKEND_PDB", "0") == "1":
        import debugpy

        host_addr = os.environ.get("TRITON_BACKEND_DEBUG_ADDR", "0.0.0.0")
        pdb_port = int(os.environ.get("TRITON_BACKEND_DEBUG_PORT", "5679"))
        debugpy.listen((host_addr, pdb_port))
        print(f"[debugpy] listening at {host_addr}:{pdb_port}; wait for client...\n")
        debugpy.wait_for_client()

    cuda_version = get_runtime_label()
    print(
        f"\nRunning on {gpu_name} with Triton {triton.__version__} using {cuda_version}...\n"
    )

    print(
        f"Test setup:\n\tIMPLEMENATION_UT: {IMPLEMENTATION_UT}\n\tMAX_VALUES: {MAX_VALUES}\n\tBENCHMARK_MODES: {BENCHMARK_MODES}"
    )

    global_pds = {}
    timestamp = datetime.now().strftime("%Y-%m-%d_%H-%M-%S")

    if STORE_TEST_RESULT_PATH is not None:
        gpu_path = os.path.join(STORE_TEST_RESULT_PATH, gpu_name)
        gloabl_pd_file_prefix = os.path.join(gpu_path, timestamp)
        create_dir_if_not_exist_recursive(gloabl_pd_file_prefix)
    else:
        print("STORE_TEST_RESULT_PATH is not set; results will not be saved")
        gloabl_pd_file_prefix = None

    if do_benchmarks:
        pytest.do_benchmarks = do_benchmarks
        pytest.global_pds = global_pds
        pytest.global_pd_file_prefix = gloabl_pd_file_prefix

    test_filters = []
    start_time = datetime.now()
    # Get arguments to pass to pytest
    if len(sys.argv) >= 1:
        args = [__file__]
        filter_args = ""
        for ca in sys.argv[1:]:
            if ca[0] == "-":
                args.append(ca)
            else:
                filter_args += f"{ca} or "
                test_filters.append(ca)
        if len(filter_args) > 2:
            args.append(f"-k {filter_args[:-3]}")
        # print(f"starting pytest with args: {args}")
        if len(test_filters) > 0:
            print(f"\tSelected tests: {test_filters}")
        pytest.main(args=args)
    else:
        pytest.main(args=[__file__])
    end_time = datetime.now()
    duration = end_time - start_time

    # Dump final results
    if do_benchmarks:
        for test, df in pytest.global_pds.items():
            if len(df) <= 20 or force_dump_dataframes:
                print(
                    f"\nPerformance results of test {test} (only tests without numerical error and with valid shapes, etc.):"
                )
                print(df.to_string())

        if STORE_TEST_RESULT_PATH is not None:
            for test, df in pytest.global_pds.items():
                filename = os.path.abspath(
                    f"{STORE_TEST_RESULT_PATH}/{gpu_name}/{timestamp}/{test}_final.csv"
                )
                write_df_and_chmod(df, filename)
                print(f"(stored in {filename})")

    print(
        f"\nThis test used triton version: {triton.__version__}\n"
        f"This test was executed on: {gpu_name}\n"
        f"This test used: {cuda_version}\n"
        f"This test took: {duration}"
    )<|MERGE_RESOLUTION|>--- conflicted
+++ resolved
@@ -65,13 +65,10 @@
     TRITON_FP8 = 7
     TRITON_3D = 8
     TRITON_FUSED = 9
-<<<<<<< HEAD
-    PYTORCH_NATIVE = 10
-=======
     UNF_TRITON_3D = 10
     UNF_TRITON_2D = 11
     UNF_TRITON_AUTO = 12
->>>>>>> 37e650c3
+    PYTORCH_NATIVE = 13
 
 
 class BenchmarkMode(Enum):
@@ -236,11 +233,7 @@
     enforce_numerical_correctness = False
 do_profiling = False  # will add overhead to kernel runtime measured via CUDA_EVENTS
 store_hatchet = False
-<<<<<<< HEAD
-debug_flag = os.getenv("TRITON_BACKEND_DEBUG") == "1"
-=======
 debug_flag = os.getenv("TRITON_BACKEND_DEBUG", "0") == "1"
->>>>>>> 37e650c3
 add_triton_dejavu_envs = True
 
 
@@ -978,11 +971,7 @@
 @pytest.mark.parametrize("max_value", MAX_VALUES)
 @pytest.mark.parametrize("benchmark_mode", BENCHMARK_MODES)
 @torch.inference_mode()
-<<<<<<< HEAD
-def test_prefix_attention(
-=======
 def test_prefix_vllm_v1_attention(
->>>>>>> 37e650c3
     capsys,
     request,
     batch_size,
